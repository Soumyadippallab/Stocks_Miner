--- conflicted
+++ resolved
@@ -160,21 +160,17 @@
 
 If you have tests under `tests/`, run them with your test runner (e.g., `pytest`) after activating the virtual environment:
 
-<<<<<<< HEAD
 ```powershell
 pytest -q
 ```
 
 ## Author
 
-Soumyadip Das
-=======
 Soumyadip Das, and <a href="https://github.com/cserajdeep"> Rajdeep Chatterjee </a>
 
 ## Organization
 
 AmygdalaAI-India Lab [https://amygdalaaiindia.github.io/]
->>>>>>> fff3f182
 
 ## License
 
